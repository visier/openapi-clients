--- conflicted
+++ resolved
@@ -24,7 +24,7 @@
 
          **Note:** This API is in **alpha**. While in alpha, APIs may change in a breaking way without notice; functionality may be removed, and no deprecation notices will be issued.
          If you are interested in using this API, please contact your Customer Success Manager (CSM).
-      operationId: Get_SystemStatus_SystemStatus
+      operationId: SystemStatus_SystemStatus
       responses:
         "200":
           description: OK
@@ -51,11 +51,7 @@
 
          **Note:** This API is in **alpha**. While in alpha, APIs may change in a breaking way without notice; functionality may be removed, and no deprecation notices will be issued.
          If you are interested in using this API, please contact your Customer Success Manager (CSM).
-<<<<<<< HEAD
-      operationId: Post_SystemStatus_SystemStatus
-=======
       operationId: SystemStatus_PostSystemStatus
->>>>>>> 5a588356
       responses:
         "200":
           description: OK
